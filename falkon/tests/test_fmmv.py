--- conflicted
+++ resolved
@@ -282,7 +282,6 @@
         out = torch.empty(m, t, dtype=A.dtype)
         _run_fmmv_test(kernel.dmmv, e_dfmmv, (A, B, v, w), out=out, rtol=rtol, opt=opt)
 
-<<<<<<< HEAD
     @pytest.mark.parametrize("max_mem", [2 * 2 ** 20])
     @pytest.mark.parametrize("Ao,Adt,Bo,Bdt,vo,vdt,wo,wdt,e_dfmmv", [
         pytest.param("F", n32, "F", n32, "F", n32, "F", n32, "e_dfmmv1", marks=mark.usefixtures("e_dfmmv1")),
@@ -390,12 +389,6 @@
 ###################
 ### Sparse Test ###
 ###################
-=======
-
-###############
-# Sparse Test #
-###############
->>>>>>> 02cd43e2
 @pytest.fixture(scope="module")
 def s_d():
     return 10_000
@@ -484,7 +477,7 @@
                              ids=["A32-B32-vF32"])
     @pytest.mark.parametrize("max_mem", [2 * 2 ** 20])
     @pytest.mark.parametrize("cuda_inputs", [
-        pytest.param(True, marks=[pytest.mark.xfail(reason="Some sparse operations on CUDA are missing")]), 
+        pytest.param(True, marks=[pytest.mark.xfail(reason="Some sparse operations on CUDA are missing")]),
         False], ids=["CUDA inputs", "CPU inputs"])
     def test_fmmv_input_device(
             self, getA, getB, getv, Adt, Bdt, vo, vdt, kernel,
@@ -524,14 +517,9 @@
     ], ids=["32-32-vF32-wF32", "32-32-vC32-wC32", "64-64-vF64-wF64", "64-64-vC64-wC64",
             "32-32-vF32", "32-32-vC32", "64-64-vF64", "64-64-vC64",
             "32-32-wF32", "32-32-wC32", "64-64-wF64", "64-64-wC64",
-<<<<<<< HEAD
-            "32-32-vC32-wF32"],
-       indirect=["s_e_dfmmv"])
-=======
             "32-32-vC32-wF32"
             ],
         indirect=["s_e_dfmmv"])
->>>>>>> 02cd43e2
     @pytest.mark.parametrize("max_mem", [2 * 2 ** 20])
     def test_dfmmv(self, getA, getB, getv, getw, Adt, Bdt, vo, vdt, wo, wdt, kernel,
                    s_e_dfmmv, max_mem, cpu, m, t):
@@ -556,7 +544,7 @@
     ], ids=["32-32-vF32-wF32", "32-32-vF32", "32-32-wF32"], indirect=["s_e_dfmmv"])
     @pytest.mark.parametrize("max_mem", [2 * 2 ** 20])
     @pytest.mark.parametrize("cuda_inputs", [
-        pytest.param(True, marks=[pytest.mark.xfail(reason="Some sparse operations on CUDA are missing")]), 
+        pytest.param(True, marks=[pytest.mark.xfail(reason="Some sparse operations on CUDA are missing")]),
         False], ids=["CUDA inputs", "CPU inputs"])
     def test_dfmmv_input_devices(
             self, getA, getB, getv, getw, Adt, Bdt, vo, vdt, wo, wdt, kernel,
