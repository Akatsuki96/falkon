#include <stdio.h>

#include <cuda.h>
#include <cuda_runtime.h>

#include <torch/extension.h>
#include <ATen/ATen.h>
#include <ATen/cuda/CUDAContext.h>
#include <ATen/cuda/Exceptions.h>


#define NB 64
#define TILE_DIM 32


/*
  Matrix is size * size (no support for different size than stride).
  Columns are contiguous.
  The size * size grid is subdivided into NB * size blocks (of rows).
  Each block has NB threads, so each thread copies one row into one
  column (transpose).
  Not a particularly efficient implementation!
*/
template <typename scalar_t>
__global__ void copy_simple_kernel_lower(scalar_t *data, const size_t size)
{
    const int i = blockIdx.x * blockDim.x + threadIdx.x;
    if (i < size) {
        int col_pos = i * size;
        for (int row_pos = i; row_pos < i + i * size; row_pos += size) {
            data[col_pos] = data[row_pos];
            col_pos++;
        }
    }
}

// Same as the _lower version, but we copy dataT to data instead!
template <typename scalar_t>
__global__ void copy_simple_kernel_upper(scalar_t *data, const size_t size)
{
    const int i = blockIdx.x * blockDim.x + threadIdx.x;
    if (i < size) {
        int col_pos = i * size;
        for (int row_pos = i; row_pos < i + i * size; row_pos += size) {
            data[row_pos] = data[col_pos];
            col_pos++;
        }
    }
}


template <typename scalar_t>
__global__ void mul_upper_diag(scalar_t *data, const size_t size, const scalar_t mul)
{
    const int i = blockIdx.x * blockDim.x + threadIdx.x;

    if (i < size) {
        data += i * size;
        const scalar_t *diag_stop = data + i;
        while (data <= diag_stop) {
            *data *= mul;
            data++;
        }
    }
}


template <typename scalar_t>
__global__ void mul_upper(scalar_t *data, const size_t size, const scalar_t mul)
{
    const int i = blockIdx.x * blockDim.x + threadIdx.x;

    if (i < size) {
        data += i * size;
        const scalar_t *diag_stop = data + i;
        while (data < diag_stop) {
            *data *= mul;
            data++;
        }
    }
}


template <typename scalar_t>
__global__ void mul_lower_diag(scalar_t *data, const size_t size, const scalar_t mul)
{
    const int i = blockIdx.x * blockDim.x + threadIdx.x;

    if (i < size) {
        data += i * size + i;
        const scalar_t *diag_stop = data + size - i;
        while (data < diag_stop) {
            *data *= mul;
            data++;
        }
    }
}

template <typename scalar_t>
__global__ void mul_lower(scalar_t *data, const size_t size, const scalar_t mul)
{
    const int i = blockIdx.x * blockDim.x + threadIdx.x;

    if (i < size) {
        data += i * size + i;
        const scalar_t *diag_stop = data + size - i;
        data++; // Avoid touching the diagonal
        while (data < diag_stop) {
            *data *= mul;
            data++;
        }
    }
}


template<typename scalar_t>
__global__
void matrix_transpose(scalar_t * out, const scalar_t * in, const unsigned dim0, const unsigned dim1)
{
    __shared__ scalar_t shrdMem[TILE_DIM][TILE_DIM+1];

    unsigned lx = threadIdx.x;
    unsigned ly = threadIdx.y;

    unsigned gx = lx + blockDim.x * blockIdx.x;
    unsigned gy = ly + TILE_DIM   * blockIdx.y;

#pragma unroll
    for (unsigned repeat = 0; repeat < TILE_DIM; repeat += blockDim.y) {
        unsigned gy_ = gy + repeat;
        if (gx < dim0 && gy_ < dim1)
            shrdMem[ly + repeat][lx] = in[gy_ * dim0 + gx];
    }
    __syncthreads();

    gx = lx + blockDim.x * blockIdx.y;
    gy = ly + TILE_DIM   * blockIdx.x;

#pragma unroll
    for (unsigned repeat = 0; repeat < TILE_DIM; repeat += blockDim.y) {
        unsigned gy_ = gy + repeat;
        if (gx < dim1 && gy_ < dim0)
            out[gy_ * dim0 + gx] = shrdMem[lx][ly + repeat];
    }
}


int ceildiv(int dividend, int divisor) {
    int res = dividend / divisor;
    if (dividend % divisor != 0)
        res++;
    return res;
}


torch::Tensor cuda_copy_triang(torch::Tensor &A, bool upper) {
    if (!A.is_cuda()) {
        AT_ERROR("Input A must be a CUDA tensor.");
    }

    bool needs_transpose = false;
    if (A.stride(0) != 1) {
        // Not F-contig (assume C-contig)
        A = torch::transpose(A, 0, 1);
        upper = !upper;
        needs_transpose = true;
    }

    const auto nx = A.size(0);
    const auto ny = A.size(1);
    const auto scalar_type = A.scalar_type();

    const dim3 dimGrid(ceildiv(nx, NB));
    const dim3 dimBlock(NB);

    /* Run CUDA kernel */
    AT_DISPATCH_FLOATING_TYPES(scalar_type, "dispatch", [&] {
<<<<<<< HEAD
	at::cuda::CUDAStream stream = at::cuda::getCurrentCUDAStream();
	at::DeviceGuard g(A.device());
	if (upper) {
		copy_simple_kernel_upper<scalar_t><<<dimGrid, dimBlock, 0, stream.stream()>>>(A.data_ptr<scalar_t>(), nx);
	} else {
		copy_simple_kernel_lower<scalar_t><<<dimGrid, dimBlock, 0, stream.stream()>>>(A.data_ptr<scalar_t>(), nx);
	}
=======
    at::cuda::CUDAStream stream = at::cuda::getCurrentCUDAStream();
    at::DeviceGuard g(A.device());
    if (upper) {
        copy_simple_kernel_upper<scalar_t><<<dimGrid, dimBlock, 0, stream.stream()>>>(A.data_ptr<scalar_t>(), nx);
    } else {
        copy_simple_kernel_lower<scalar_t><<<dimGrid, dimBlock, 0, stream.stream()>>>(A.data_ptr<scalar_t>(), nx);
    }
>>>>>>> ba19c0ea
    });

    if (needs_transpose) {
    A = torch::transpose(A, 0, 1);
    }
    return A;
}

torch::Tensor cuda_mul_triang(torch::Tensor &A, bool upper, const bool preserve_diag, const double multiplier) {
    if (!A.is_cuda()) {
        AT_ERROR("Input A must be a CUDA tensor.");
    }
    if (A.stride(0) != 1) {
        upper = !upper;
    }

    const auto nx = A.size(0);
    const auto scalar_type = A.scalar_type();
    const dim3 dimGrid(ceildiv(nx, NB));
    const dim3 dimBlock(NB);

    AT_DISPATCH_FLOATING_TYPES(scalar_type, "dispatch", [&] {
<<<<<<< HEAD
	const scalar_t mul = (scalar_t)multiplier;
	at::cuda::CUDAStream stream = at::cuda::getCurrentCUDAStream();
	at::DeviceGuard g(A.device());
	if (upper && preserve_diag) {  // U, preserve
		mul_upper<scalar_t><<<dimGrid, dimBlock, 0, stream.stream()>>>(A.data_ptr<scalar_t>(), nx, mul);
	} else if (upper) {            // U, no-preserve
		mul_upper_diag<scalar_t><<<dimGrid, dimBlock, 0, stream.stream()>>>(A.data_ptr<scalar_t>(), nx, mul);
	} else if (preserve_diag) {    // L, preserve
		mul_lower<scalar_t><<<dimGrid, dimBlock, 0, stream.stream()>>>(A.data_ptr<scalar_t>(), nx, mul);
	} else {                       // L, no-preserve
		mul_lower_diag<scalar_t><<<dimGrid, dimBlock, 0, stream.stream()>>>(A.data_ptr<scalar_t>(), nx, mul);
	}
=======
    const scalar_t mul = (scalar_t)multiplier;
    at::cuda::CUDAStream stream = at::cuda::getCurrentCUDAStream();
    at::DeviceGuard g(A.device());
    if (upper && preserve_diag) {  // U, preserve
        mul_upper<scalar_t><<<dimGrid, dimBlock, 0, stream.stream()>>>(A.data_ptr<scalar_t>(), nx, mul);
    } else if (upper) {            // U, no-preserve
        mul_upper_diag<scalar_t><<<dimGrid, dimBlock, 0, stream.stream()>>>(A.data_ptr<scalar_t>(), nx, mul);
    } else if (preserve_diag) {    // L, preserve
        mul_lower<scalar_t><<<dimGrid, dimBlock, 0, stream.stream()>>>(A.data_ptr<scalar_t>(), nx, mul);
    } else {                       // L, no-preserve
        mul_lower_diag<scalar_t><<<dimGrid, dimBlock, 0, stream.stream()>>>(A.data_ptr<scalar_t>(), nx, mul);
    }
>>>>>>> ba19c0ea
    });
    return A;
}

torch::Tensor cuda_transpose(torch::Tensor &input, torch::Tensor &output) {
    if (!input.is_cuda())
        AT_ERROR("Input A must be a CUDA tensor.");
    if (!output.is_cuda())
        AT_ERROR("Input A must be a CUDA tensor.");
    if (input.size() != output.size())
        AT_ERROR("Input and output matrices must be of the same size.");

    const auto nx = A.size(0);
    const auto ny = A.size(1);
    const auto scalar_type = A.scalar_type();

    const dim3 dimGrid(ceildiv(nx, TILE_DIM), ceildiv(ny, TILE_DIM), 1);
    const dim3 dimBlock(TILE_DIM, BLOCK_ROWS, 1);

    AT_DISPATCH_FLOATING_TYPES(scalar_type, "dispatch", [&] {
    at::cuda::CUDAStream stream = at::cuda::getCurrentCUDAStream();
    at::DeviceGuard g(A.device());
    matrix_transpose<scalar_t><<<dimGrid, dimBlock, 0, stream.stream()>>>(
        output.data_ptr<scalar_t>(), input.data_ptr<scalar_t>(), nx, ny);
    });
    return output;
}<|MERGE_RESOLUTION|>--- conflicted
+++ resolved
@@ -175,15 +175,6 @@
 
     /* Run CUDA kernel */
     AT_DISPATCH_FLOATING_TYPES(scalar_type, "dispatch", [&] {
-<<<<<<< HEAD
-	at::cuda::CUDAStream stream = at::cuda::getCurrentCUDAStream();
-	at::DeviceGuard g(A.device());
-	if (upper) {
-		copy_simple_kernel_upper<scalar_t><<<dimGrid, dimBlock, 0, stream.stream()>>>(A.data_ptr<scalar_t>(), nx);
-	} else {
-		copy_simple_kernel_lower<scalar_t><<<dimGrid, dimBlock, 0, stream.stream()>>>(A.data_ptr<scalar_t>(), nx);
-	}
-=======
     at::cuda::CUDAStream stream = at::cuda::getCurrentCUDAStream();
     at::DeviceGuard g(A.device());
     if (upper) {
@@ -191,7 +182,6 @@
     } else {
         copy_simple_kernel_lower<scalar_t><<<dimGrid, dimBlock, 0, stream.stream()>>>(A.data_ptr<scalar_t>(), nx);
     }
->>>>>>> ba19c0ea
     });
 
     if (needs_transpose) {
@@ -214,20 +204,6 @@
     const dim3 dimBlock(NB);
 
     AT_DISPATCH_FLOATING_TYPES(scalar_type, "dispatch", [&] {
-<<<<<<< HEAD
-	const scalar_t mul = (scalar_t)multiplier;
-	at::cuda::CUDAStream stream = at::cuda::getCurrentCUDAStream();
-	at::DeviceGuard g(A.device());
-	if (upper && preserve_diag) {  // U, preserve
-		mul_upper<scalar_t><<<dimGrid, dimBlock, 0, stream.stream()>>>(A.data_ptr<scalar_t>(), nx, mul);
-	} else if (upper) {            // U, no-preserve
-		mul_upper_diag<scalar_t><<<dimGrid, dimBlock, 0, stream.stream()>>>(A.data_ptr<scalar_t>(), nx, mul);
-	} else if (preserve_diag) {    // L, preserve
-		mul_lower<scalar_t><<<dimGrid, dimBlock, 0, stream.stream()>>>(A.data_ptr<scalar_t>(), nx, mul);
-	} else {                       // L, no-preserve
-		mul_lower_diag<scalar_t><<<dimGrid, dimBlock, 0, stream.stream()>>>(A.data_ptr<scalar_t>(), nx, mul);
-	}
-=======
     const scalar_t mul = (scalar_t)multiplier;
     at::cuda::CUDAStream stream = at::cuda::getCurrentCUDAStream();
     at::DeviceGuard g(A.device());
@@ -240,7 +216,6 @@
     } else {                       // L, no-preserve
         mul_lower_diag<scalar_t><<<dimGrid, dimBlock, 0, stream.stream()>>>(A.data_ptr<scalar_t>(), nx, mul);
     }
->>>>>>> ba19c0ea
     });
     return A;
 }
